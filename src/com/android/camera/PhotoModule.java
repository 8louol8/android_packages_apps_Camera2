--- conflicted
+++ resolved
@@ -2030,25 +2030,9 @@
         List<Size> sizes = mCameraCapabilities.getSupportedPreviewSizes();
         Size optimalSize = CameraUtil.getOptimalPreviewSize(mActivity, sizes,
                 (double) size.width() / size.height());
-<<<<<<< HEAD
         Size original = mCameraSettings.getCurrentPreviewSize();
         if (!optimalSize.equals(original)) {
-            if (ApiHelper.SHOULD_HARD_RESET_PREVIEW_CALLBACK) {
-                // Compare the aspect ratio.
-                if ((original.width() * optimalSize.height())
-                        != (original.height() * optimalSize.width())) {
-                    // If aspect ratio has changed, set preview callback again, so
-                    // that the old preview callback stream will be forced to update.
-                    // This is a workaround for b/12210027, which was fixed in Kitkat MR2.
-                    mShouldSetPreviewCallbacks = true;
-                }
-            }
             mCameraSettings.setPreviewSize(optimalSize);
-=======
-        Size original = new Size(mParameters.getPreviewSize());
-        if (!original.equals(optimalSize)) {
-            mParameters.setPreviewSize(optimalSize.width(), optimalSize.height());
->>>>>>> 2c8ac0ad
 
             // Zoom related settings will be changed for different preview
             // sizes, so set and read the parameters to get latest values
