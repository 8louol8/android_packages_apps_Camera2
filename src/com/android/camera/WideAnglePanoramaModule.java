--- conflicted
+++ resolved
@@ -788,14 +788,8 @@
                 Storage.writeFile(filepath, jpegData);
             }
             int jpegLength = (int) (new File(filepath).length());
-<<<<<<< HEAD
-            return Storage.addImage(mContentResolver, filename, mTimeTaken,
-                    loc, orientation, jpegLength, filepath, width, height,
-                    PhotoModule.PIXEL_FORMAT_JPEG);
-=======
             return Storage.addImage(mContentResolver, filename, mTimeTaken, loc, orientation,
                     jpegLength, filepath, width, height, LocalData.MIME_TYPE_JPEG);
->>>>>>> df2b0819
         }
         return null;
     }
