/*
 * Copyright (C) 2010 The Android Open Source Project
 *
 * Licensed under the Apache License, Version 2.0 (the "License");
 * you may not use this file except in compliance with the License.
 * You may obtain a copy of the License at
 *
 *      http://www.apache.org/licenses/LICENSE-2.0
 *
 * Unless required by applicable law or agreed to in writing, software
 * distributed under the License is distributed on an "AS IS" BASIS,
 * WITHOUT WARRANTIES OR CONDITIONS OF ANY KIND, either express or implied.
 * See the License for the specific language governing permissions and
 * limitations under the License.
 */

package com.android.gallery3d.photoeditor.actions;

import android.content.Context;
import android.util.AttributeSet;

import com.android.gallery3d.photoeditor.filters.FaceliftFilter;

/**
 * An action handling facelift effect.
 */
public class FaceliftAction extends EffectAction {

    private static final float DEFAULT_SCALE = 0.5f;

    public FaceliftAction(Context context, AttributeSet attrs) {
        super(context, attrs);
    }

    @Override
    public void prepare() {
        final FaceliftFilter filter = new FaceliftFilter();
<<<<<<< HEAD

        ScaleSeekBar scalePicker = toolKit.addScalePicker(EffectToolKit.ScaleType.GENERIC);
=======
        scalePicker = factory.createScalePicker(EffectToolFactory.ScalePickerType.GENERIC);
>>>>>>> 0560bd14
        scalePicker.setOnScaleChangeListener(new ScaleSeekBar.OnScaleChangeListener() {

            @Override
            public void onProgressChanged(float progress, boolean fromUser) {
                if (fromUser) {
                    filter.setScale(progress);
                    notifyChanged(filter);
                }
            }
        });
        scalePicker.setProgress(DEFAULT_SCALE);

        filter.setScale(DEFAULT_SCALE);
        notifyChanged(filter);
    }

    @Override
    public boolean isPresent() {
        return FaceliftFilter.isPresent();
    }
}<|MERGE_RESOLUTION|>--- conflicted
+++ resolved
@@ -35,12 +35,8 @@
     @Override
     public void prepare() {
         final FaceliftFilter filter = new FaceliftFilter();
-<<<<<<< HEAD
 
         ScaleSeekBar scalePicker = toolKit.addScalePicker(EffectToolKit.ScaleType.GENERIC);
-=======
-        scalePicker = factory.createScalePicker(EffectToolFactory.ScalePickerType.GENERIC);
->>>>>>> 0560bd14
         scalePicker.setOnScaleChangeListener(new ScaleSeekBar.OnScaleChangeListener() {
 
             @Override
