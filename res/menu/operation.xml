<?xml version="1.0" encoding="utf-8"?>
<!-- Copyright (C) 2010 Google Inc.

     Licensed under the Apache License, Version 2.0 (the "License");
     you may not use this file except in compliance with the License.
     You may obtain a copy of the License at

          http://www.apache.org/licenses/LICENSE-2.0

     Unless required by applicable law or agreed to in writing, software
     distributed under the License is distributed on an "AS IS" BASIS,
     WITHOUT WARRANTIES OR CONDITIONS OF ANY KIND, either express or implied.
     See the License for the specific language governing permissions and
     limitations under the License.
-->
<menu xmlns:android="http://schemas.android.com/apk/res/android">
    <item android:id="@+id/action_import"
            android:title="@string/Import"
            android:icon="@drawable/ic_menu_ptp_holo_light"
            android:showAsAction="always|withText"
            android:visible="false" />
    <item android:id="@+id/action_share"
            android:icon="@drawable/ic_menu_share_holo_light"
            android:title="@string/share"
            android:visible="false"
            android:actionProviderClass="android.widget.ShareActionProvider"
            android:showAsAction="ifRoom">
    </item>
    <item android:id="@+id/action_delete"
            android:icon="@drawable/ic_menu_trash_holo_light"
            android:title="@string/delete"
<<<<<<< HEAD
            android:visible="false"
            android:showAsAction="ifRoom">
=======
            android:showAsAction="never">
>>>>>>> 2612ce8d
        <menu>
            <item android:id="@+id/action_confirm_delete"
                    android:icon="@drawable/ic_menu_trash_holo_light"
                    android:title="@string/confirm_delete" />
            <item android:id="@+id/action_cancel_delete"
                    android:icon="@drawable/ic_menu_cancel_holo_light"
                    android:title="@string/cancel" />
        </menu>
    </item>
    <item android:id="@+id/action_edit"
            android:title="@string/edit"
            android:showAsAction="never"
            android:visible="false" />
    <item android:id="@+id/action_rotate_ccw"
            android:showAsAction="never"
            android:visible="false"
            android:title="@string/rotate_left" />
    <item android:id="@+id/action_rotate_cw"
            android:showAsAction="never"
            android:visible="false"
            android:title="@string/rotate_right" />
    <item android:id="@+id/action_crop"
            android:title="@string/crop_action"
            android:showAsAction="never"
            android:visible="false" />
    <item android:id="@+id/action_setas"
            android:title="@string/set_image"
            android:showAsAction="never"
            android:visible="false" />
    <item android:id="@+id/action_details"
            android:icon="@drawable/ic_menu_info_details"
            android:title="@string/details"
            android:visible="false"
            android:showAsAction="never" />
    <item android:id="@+id/action_show_on_map"
            android:title="@string/show_on_map"
            android:showAsAction="never"
            android:visible="false" />
</menu><|MERGE_RESOLUTION|>--- conflicted
+++ resolved
@@ -29,12 +29,8 @@
     <item android:id="@+id/action_delete"
             android:icon="@drawable/ic_menu_trash_holo_light"
             android:title="@string/delete"
-<<<<<<< HEAD
             android:visible="false"
-            android:showAsAction="ifRoom">
-=======
             android:showAsAction="never">
->>>>>>> 2612ce8d
         <menu>
             <item android:id="@+id/action_confirm_delete"
                     android:icon="@drawable/ic_menu_trash_holo_light"
