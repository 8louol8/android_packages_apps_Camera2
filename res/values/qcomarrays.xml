<!--
    Copyright (c) 2012-2013, The Linux Foundation. All rights reserved.
    Copyright (C) 2014 The CyanogenMod Project

    Not a Contribution.

    Copyright (C) 2008 The Android Open Source Project

    Licensed under the Apache License, Version 2.0 (the "License");
    you may not use this file except in compliance with the License.
    You may obtain a copy of the License at

    http://www.apache.org/licenses/LICENSE-2.0

    Unless required by applicable law or agreed to in writing, software
    distributed under the License is distributed on an "AS IS" BASIS,
    WITHOUT WARRANTIES OR CONDITIONS OF ANY KIND, either express or implied.
    See the License for the specific language governing permissions and
    limitations under the License.
-->

<resources>
    <!-- Camera Preferences Power Mode dialog box entries -->
    <string-array name="pref_camera_powermode_entries" translatable="false">
        <item>@string/pref_camera_powermode_entry_lp</item>
        <item>@string/pref_camera_powermode_entry_np</item>
    </string-array>

    <string-array name="pref_camera_powermode_entryvalues" translatable="false">
        <item>Low_Power</item>
        <item>Normal_Power</item>
    </string-array>

    <!-- Camera Preferences Picture format dialog box entries -->
    <string-array name="pref_camera_picture_format_entries" translatable="false">
        <item>@string/pref_camera_picture_format_entry_jpeg</item>
        <item>@string/pref_camera_picture_format_entry_raw</item>
        <item>@string/pref_camera_picture_format_entry_raw_yuv_422_sp</item>
        <item>@string/pref_camera_picture_format_entry_raw_yuv_8bit_yuyv</item>
        <item>@string/pref_camera_picture_format_entry_raw_yuv_8bit_yvyu</item>
        <item>@string/pref_camera_picture_format_entry_raw_yuv_8bit_uyvy</item>
        <item>@string/pref_camera_picture_format_entry_raw_yuv_8bit_vyuy</item>
        <item>@string/pref_camera_picture_format_entry_raw_bayer_qcom_8gbrg</item>
        <item>@string/pref_camera_picture_format_entry_raw_bayer_qcom_8grbg</item>
        <item>@string/pref_camera_picture_format_entry_raw_bayer_qcom_8rggb</item>
        <item>@string/pref_camera_picture_format_entry_raw_bayer_qcom_8bggr</item>
        <item>@string/pref_camera_picture_format_entry_raw_bayer_qcom_10gbrg</item>
        <item>@string/pref_camera_picture_format_entry_raw_bayer_qcom_10grbg</item>
        <item>@string/pref_camera_picture_format_entry_raw_bayer_qcom_10rggb</item>
        <item>@string/pref_camera_picture_format_entry_raw_bayer_qcom_10bggr</item>
        <item>@string/pref_camera_picture_format_entry_raw_bayer_qcom_12gbrg</item>
        <item>@string/pref_camera_picture_format_entry_raw_bayer_qcom_12grbg</item>
        <item>@string/pref_camera_picture_format_entry_raw_bayer_qcom_12rggb</item>
        <item>@string/pref_camera_picture_format_entry_raw_bayer_qcom_12bggr</item>
        <item>@string/pref_camera_picture_format_entry_raw_bayer_mipi_8gbrg</item>
        <item>@string/pref_camera_picture_format_entry_raw_bayer_mipi_8grbg</item>
        <item>@string/pref_camera_picture_format_entry_raw_bayer_mipi_8rggb</item>
        <item>@string/pref_camera_picture_format_entry_raw_bayer_mipi_8bggr</item>
        <item>@string/pref_camera_picture_format_entry_raw_bayer_mipi_10gbrg</item>
        <item>@string/pref_camera_picture_format_entry_raw_bayer_mipi_10grbg</item>
        <item>@string/pref_camera_picture_format_entry_raw_bayer_mipi_10rggb</item>
        <item>@string/pref_camera_picture_format_entry_raw_bayer_mipi_10bggr</item>
        <item>@string/pref_camera_picture_format_entry_raw_bayer_mipi_12gbrg</item>
        <item>@string/pref_camera_picture_format_entry_raw_bayer_mipi_12grbg</item>
        <item>@string/pref_camera_picture_format_entry_raw_bayer_mipi_12rggb</item>
        <item>@string/pref_camera_picture_format_entry_raw_bayer_mipi_12bggr</item>
        <item>@string/pref_camera_picture_format_entry_raw_bayer_ideal_qcom_8gbrg</item>
        <item>@string/pref_camera_picture_format_entry_raw_bayer_ideal_qcom_8grbg</item>
        <item>@string/pref_camera_picture_format_entry_raw_bayer_ideal_qcom_8rggb</item>
        <item>@string/pref_camera_picture_format_entry_raw_bayer_ideal_qcom_8bggr</item>
        <item>@string/pref_camera_picture_format_entry_raw_bayer_ideal_qcom_10gbrg</item>
        <item>@string/pref_camera_picture_format_entry_raw_bayer_ideal_qcom_10grbg</item>
        <item>@string/pref_camera_picture_format_entry_raw_bayer_ideal_qcom_10rggb</item>
        <item>@string/pref_camera_picture_format_entry_raw_bayer_ideal_qcom_10bggr</item>
        <item>@string/pref_camera_picture_format_entry_raw_bayer_ideal_qcom_12gbrg</item>
        <item>@string/pref_camera_picture_format_entry_raw_bayer_ideal_qcom_12grbg</item>
        <item>@string/pref_camera_picture_format_entry_raw_bayer_ideal_qcom_12rggb</item>
        <item>@string/pref_camera_picture_format_entry_raw_bayer_ideal_qcom_12bggr</item>
        <item>@string/pref_camera_picture_format_entry_raw_bayer_ideal_mipi_8gbrg</item>
        <item>@string/pref_camera_picture_format_entry_raw_bayer_ideal_mipi_8grbg</item>
        <item>@string/pref_camera_picture_format_entry_raw_bayer_ideal_mipi_8rggb</item>
        <item>@string/pref_camera_picture_format_entry_raw_bayer_ideal_mipi_8bggr</item>
        <item>@string/pref_camera_picture_format_entry_raw_bayer_ideal_mipi_10gbrg</item>
        <item>@string/pref_camera_picture_format_entry_raw_bayer_ideal_mipi_10grbg</item>
        <item>@string/pref_camera_picture_format_entry_raw_bayer_ideal_mipi_10rggb</item>
        <item>@string/pref_camera_picture_format_entry_raw_bayer_ideal_mipi_10bggr</item>
        <item>@string/pref_camera_picture_format_entry_raw_bayer_ideal_mipi_12gbrg</item>
        <item>@string/pref_camera_picture_format_entry_raw_bayer_ideal_mipi_12grbg</item>
        <item>@string/pref_camera_picture_format_entry_raw_bayer_ideal_mipi_12rggb</item>
        <item>@string/pref_camera_picture_format_entry_raw_bayer_ideal_mipi_12bggr</item>
        <item>@string/pref_camera_picture_format_entry_raw_bayer_ideal_plain8_8gbrg</item>
        <item>@string/pref_camera_picture_format_entry_raw_bayer_ideal_plain8_8grbg</item>
        <item>@string/pref_camera_picture_format_entry_raw_bayer_ideal_plain8_8rggb</item>
        <item>@string/pref_camera_picture_format_entry_raw_bayer_ideal_plain8_8bggr</item>
        <item>@string/pref_camera_picture_format_entry_raw_bayer_ideal_plain16_8gbrg</item>
        <item>@string/pref_camera_picture_format_entry_raw_bayer_ideal_plain16_8grbg</item>
        <item>@string/pref_camera_picture_format_entry_raw_bayer_ideal_plain16_8rggb</item>
        <item>@string/pref_camera_picture_format_entry_raw_bayer_ideal_plain16_8bggr</item>
        <item>@string/pref_camera_picture_format_entry_raw_bayer_ideal_plain16_10gbrg</item>
        <item>@string/pref_camera_picture_format_entry_raw_bayer_ideal_plain16_10grbg</item>
        <item>@string/pref_camera_picture_format_entry_raw_bayer_ideal_plain16_10rggb</item>
        <item>@string/pref_camera_picture_format_entry_raw_bayer_ideal_plain16_10bggr</item>
        <item>@string/pref_camera_picture_format_entry_raw_bayer_ideal_plain16_12gbrg</item>
        <item>@string/pref_camera_picture_format_entry_raw_bayer_ideal_plain16_12grbg</item>
        <item>@string/pref_camera_picture_format_entry_raw_bayer_ideal_plain16_12rggb</item>
        <item>@string/pref_camera_picture_format_entry_raw_bayer_ideal_plain16_12bggr</item>
    </string-array>

    <string-array name="pref_camera_picture_format_entryvalues" translatable="false">
        <item>jpeg</item>
        <item>raw</item>
        <item>yuv422sp</item>
        <item>yuv-raw8-yuyv</item>
        <item>yuv-raw8-yvyu</item>
        <item>yuv-raw8-uyvy</item>
        <item>yuv-raw8-vyuy</item>
        <item>bayer-qcom-8gbrg</item>
        <item>bayer-qcom-8grbg</item>
        <item>bayer-qcom-8rggb</item>
        <item>bayer-qcom-8bgrr</item>
        <item>bayer-qcom-10gbrg</item>
        <item>bayer-qcom-10grbg</item>
        <item>bayer-qcom-10rggb</item>
        <item>bayer-qcom-10bggr</item>
        <item>bayer-qcom-12gbrg</item>
        <item>bayer-qcom-12grbg</item>
        <item>bayer-qcom-12rggb</item>
        <item>bayer-qcom-12bggr</item>
        <item>bayer-mipi-8gbrg</item>
        <item>bayer-mipi-8grbg</item>
        <item>bayer-mipi-8rggb</item>
        <item>bayer-mipi-8bggr</item>
        <item>bayer-mipi-10gbrg</item>
        <item>bayer-mipi-10grbg</item>
        <item>bayer-mipi-10rggb</item>
        <item>bayer-mipi-10bggr</item>
        <item>bayer-mipi-12gbrg</item>
        <item>bayer-mipi-12grbg</item>
        <item>bayer-mipi-12rggb</item>
        <item>bayer-mipi-12bggr</item>
        <item>bayer-ideal-qcom-8gbrg</item>
        <item>bayer-ideal-qcom-8grbg</item>
        <item>bayer-ideal-qcom-8rggb</item>
        <item>bayer-ideal-qcom-8bggr</item>
        <item>bayer-ideal-qcom-10gbrg</item>
        <item>bayer-ideal-qcom-10grbg</item>
        <item>bayer-ideal-qcom-10rggb</item>
        <item>bayer-ideal-qcom-10bggr</item>
        <item>bayer-ideal-qcom-12gbrg</item>
        <item>bayer-ideal-qcom-12grbg</item>
        <item>bayer-ideal-qcom-12rggb</item>
        <item>bayer-ideal-qcom-12bggr</item>
        <item>bayer-ideal-mipi-8gbrg</item>
        <item>bayer-ideal-mipi-8grbg</item>
        <item>bayer-ideal-mipi-8rggb</item>
        <item>bayer-ideal-mipi-8bggr</item>
        <item>bayer-ideal-mipi-10gbrg</item>
        <item>bayer-ideal-mipi-10grbg</item>
        <item>bayer-ideal-mipi-10rggb</item>
        <item>bayer-ideal-mipi-8bggr</item>
        <item>bayer-ideal-mipi-12gbrg</item>
        <item>bayer-ideal-mipi-12grbg</item>
        <item>bayer-ideal-mipi-12rggb</item>
        <item>bayer-ideal-mipi-12bggr</item>
        <item>bayer-ideal-plain8-8gbrg</item>
        <item>bayer-ideal-plain8-8grbg</item>
        <item>bayer-ideal-plain8-8rggb</item>
        <item>bayer-ideal-plain8-8bggr</item>
        <item>bayer-ideal-plain16-8gbrg</item>
        <item>bayer-ideal-plain16-8grbg</item>
        <item>bayer-ideal-plain16-8rggb</item>
        <item>bayer-ideal-plain16-8bggr</item>
        <item>bayer-ideal-plain16-10gbrg</item>
        <item>bayer-ideal-plain16-10grbg</item>
        <item>bayer-ideal-plain16-10rggb</item>
        <item>bayer-ideal-plain16-10bggr</item>
        <item>bayer-ideal-plain16-12gbrg</item>
        <item>bayer-ideal-plain16-12grbg</item>
        <item>bayer-ideal-plain16-12rggb</item>
        <item>bayer-ideal-plain16-12bggr</item>
    </string-array>

    <!-- Camera Preferences JPEG quality dialog box entries -->
    <string-array name="pref_camera_jpegquality_entries" translatable="false">
        <item>@string/pref_camera_jpegquality_entry_0</item>
        <item>@string/pref_camera_jpegquality_entry_1</item>
        <item>@string/pref_camera_jpegquality_entry_2</item>
        <item>@string/pref_camera_jpegquality_entry_3</item>
        <item>@string/pref_camera_jpegquality_entry_4</item>
        <item>@string/pref_camera_jpegquality_entry_5</item>
    </string-array>

    <string-array name="pref_camera_jpegquality_entryvalues" translatable="false">
        <item>55</item>
        <item>65</item>
        <item>75</item>
        <item>85</item>
        <item>95</item>
        <item>100</item>
    </string-array>

    <!-- Camera Preferences Color effect dialog box entries -->
    <string-array name="pref_camera_coloreffect_entries" translatable="false">
        <item>@string/pref_camera_coloreffect_entry_none</item>
        <item>@string/pref_camera_coloreffect_entry_mono</item>
        <item>@string/pref_camera_coloreffect_entry_sepia</item>
        <item>@string/pref_camera_coloreffect_entry_negative</item>
        <item>@string/pref_camera_coloreffect_entry_solarize</item>
        <item>@string/pref_camera_coloreffect_entry_posterize</item>
        <item>@string/pref_camera_coloreffect_entry_aqua</item>
        <item>@string/pref_camera_coloreffect_entry_emboss</item>
        <item>@string/pref_camera_coloreffect_entry_sketch</item>
        <item>@string/pref_camera_coloreffect_entry_neon</item>
        <item>@string/pref_camera_coloreffect_entry_pastel</item>
        <item>@string/pref_camera_coloreffect_entry_mosaic</item>
        <item>@string/pref_camera_coloreffect_entry_redtint</item>
        <item>@string/pref_camera_coloreffect_entry_bluetint</item>
        <item>@string/pref_camera_coloreffect_entry_greentint</item>
        <item>@string/pref_camera_coloreffect_entry_washed</item>
        <item>@string/pref_camera_coloreffect_entry_vintage_warm</item>
        <item>@string/pref_camera_coloreffect_entry_vintage_cold</item>
        <item>@string/pref_camera_coloreffect_entry_point_green</item>
        <item>@string/pref_camera_coloreffect_entry_point_blue</item>
        <item>@string/pref_camera_coloreffect_entry_point_red_yellow</item>
        <item>@string/pref_camera_coloreffect_entry_cartoonize</item>
    </string-array>

    <string-array name="pref_camera_coloreffect_entryvalues" translatable="false">
        <item>none</item>
        <item>mono</item>
        <item>sepia</item>
        <item>negative</item>
        <item>solarize</item>
        <item>posterize</item>
        <item>aqua</item>
        <item>emboss</item>
        <item>sketch</item>
        <item>neon</item>
        <item>pastel</item>
        <item>mosaic</item>
        <item>red-tint</item>
        <item>blue-tint</item>
        <item>green-tint</item>
        <item>washed</item>
        <item>vintage-warm</item>
        <item>vintage-cold</item>
        <item>point-green</item>
        <item>point-blue</item>
        <item>point-red-yellow</item>
        <item>cartoonize</item>
    </string-array>

    <!-- Camera Preferences AE Bracketing dialog box entries -->
    <string-array name="pref_camera_ae_bracket_hdr_entries" translatable="false">
        <item>@string/setting_off</item>
        <item>@string/setting_on</item>
    </string-array>

    <string-array name="pref_camera_ae_bracket_hdr_entryvalues" translatable="false">
        <item>Off</item>
        <item>AE-Bracket</item>
    </string-array>

    <!-- Camera Preferences Touch AF/AEC dialog box entries -->
    <string-array name="pref_camera_touchafaec_entries" translatable="false">
        <item>@string/setting_off</item>
        <item>@string/setting_on</item>
    </string-array>

    <string-array name="pref_camera_touchafaec_entryvalues" translatable="false">
        <item>touch-off</item>
        <item>touch-on</item>
    </string-array>

    <!-- DIS dialog box entries -->
    <string-array name="pref_camera_dis_entries" translatable="false">
        <item>@string/setting_off</item>
        <item>@string/setting_on</item>
    </string-array>

    <string-array name="pref_camera_dis_entryvalues" translatable="false">
        <item>disable</item>
        <item>enable</item>
    </string-array>

    <!-- Face Recognition dialog box entries -->
    <string-array name="pref_camera_facerc_entries" translatable="false">
        <item>@string/setting_off</item>
        <item>@string/setting_on</item>
    </string-array>

    <string-array name="pref_camera_facerc_entryvalues" translatable="false">
        <item>off</item>
        <item>on</item>
    </string-array>

    <!-- Camera Preferences MultiLevel dialog box entries -->
    <string-array name="pref_camera_sharpness_entries" translatable="false">
        <item>@string/pref_camera_sharpness_entry_level0</item>
        <item>@string/pref_camera_sharpness_entry_level1</item>
        <item>@string/pref_camera_sharpness_entry_level2</item>
        <item>@string/pref_camera_sharpness_entry_level3</item>
        <item>@string/pref_camera_sharpness_entry_level4</item>
        <item>@string/pref_camera_sharpness_entry_level5</item>
        <item>@string/pref_camera_sharpness_entry_level6</item>
    </string-array>

    <!-- Entry Valur array for sharpness -->
    <string-array name="pref_camera_multilevel_sharpness_entryvalues" translatable="false">
        <item>0</item>
        <item>1</item>
        <item>2</item>
        <item>3</item>
        <item>4</item>
        <item>5</item>
        <item>6</item>
    </string-array>

    <!-- Camera Preferences MultiLevel dialog box entries -->
    <string-array name="pref_camera_contrast_entries" translatable="false">
        <item>@string/pref_camera_contrast_entry_level0</item>
        <item>@string/pref_camera_contrast_entry_level1</item>
        <item>@string/pref_camera_contrast_entry_level2</item>
        <item>@string/pref_camera_contrast_entry_level3</item>
        <item>@string/pref_camera_contrast_entry_level4</item>
        <item>@string/pref_camera_contrast_entry_level5</item>
        <item>@string/pref_camera_contrast_entry_level6</item>
        <item>@string/pref_camera_contrast_entry_level7</item>
        <item>@string/pref_camera_contrast_entry_level8</item>
        <item>@string/pref_camera_contrast_entry_level9</item>
        <item>@string/pref_camera_contrast_entry_level10</item>
    </string-array>

    <!-- Camera Preferences Saturation dialog box entries -->
    <string-array name="pref_camera_saturation_entries" translatable="false">
        <item>@string/pref_camera_saturation_entry_level0</item>
        <item>@string/pref_camera_saturation_entry_level1</item>
        <item>@string/pref_camera_saturation_entry_level2</item>
        <item>@string/pref_camera_saturation_entry_level3</item>
        <item>@string/pref_camera_saturation_entry_level4</item>
        <item>@string/pref_camera_saturation_entry_level5</item>
        <item>@string/pref_camera_saturation_entry_level6</item>
        <item>@string/pref_camera_saturation_entry_level7</item>
        <item>@string/pref_camera_saturation_entry_level8</item>
        <item>@string/pref_camera_saturation_entry_level9</item>
        <item>@string/pref_camera_saturation_entry_level10</item>
    </string-array>

    <!-- Entry values array is shared between Saturation & Contrast -->
    <string-array name="pref_camera_multilevel_entryvalues" translatable="false">
        <item>0</item>
        <item>1</item>
        <item>2</item>
        <item>3</item>
        <item>4</item>
        <item>5</item>
        <item>6</item>
        <item>7</item>
        <item>8</item>
        <item>9</item>
        <item>10</item>
    </string-array>

    <!-- Camera Preferences ISO dialog box entries -->
    <string-array name="pref_camera_iso_entries" translatable="false">
        <item>@string/pref_camera_iso_entry_auto</item>
        <item>@string/pref_camera_iso_entry_isodeblur</item>
        <item>@string/pref_camera_iso_entry_iso50</item>
        <item>@string/pref_camera_iso_entry_iso100</item>
        <item>@string/pref_camera_iso_entry_iso125</item>
        <item>@string/pref_camera_iso_entry_iso200</item>
        <item>@string/pref_camera_iso_entry_iso250</item>
        <item>@string/pref_camera_iso_entry_iso320</item>
        <item>@string/pref_camera_iso_entry_iso400</item>
        <item>@string/pref_camera_iso_entry_iso500</item>
        <item>@string/pref_camera_iso_entry_iso640</item>
        <item>@string/pref_camera_iso_entry_iso800</item>
        <item>@string/pref_camera_iso_entry_iso1000</item>
        <item>@string/pref_camera_iso_entry_iso1200</item>
        <item>@string/pref_camera_iso_entry_iso1250</item>
        <item>@string/pref_camera_iso_entry_iso1600</item>
        <item>@string/pref_camera_iso_entry_iso2000</item>
        <item>@string/pref_camera_iso_entry_iso2500</item>
        <item>@string/pref_camera_iso_entry_iso3200</item>
        <item>@string/pref_camera_iso_entry_iso6400</item>
        <item>@string/pref_camera_iso_entry_iso12800</item>
    </string-array>

    <string-array name="pref_camera_iso_entryvalues" translatable="false">
        <item>auto</item>
        <item>ISO_HJR</item>
        <item>ISO50</item>
        <item>ISO100</item>
        <item>ISO125</item>
        <item>ISO200</item>
        <item>ISO250</item>
        <item>ISO320</item>
        <item>ISO400</item>
        <item>ISO500</item>
        <item>ISO640</item>
        <item>ISO800</item>
        <item>ISO1000</item>
        <item>ISO1200</item>
        <item>ISO1250</item>
        <item>ISO1600</item>
        <item>ISO2000</item>
        <item>ISO2500</item>
        <item>ISO3200</item>
        <item>ISO6400</item>
        <item>ISO12800</item>
    </string-array>

    <!-- Camera Preferences Anti Banding dialog box entries -->
<<<<<<< HEAD
     <string-array name="pref_camera_antibanding_entries" translatable="false">
         <item>@string/pref_camera_antibanding_entry_0</item>
         <item>@string/pref_camera_antibanding_entry_1</item>
         <item>@string/pref_camera_antibanding_entry_2</item>
         <item>@string/pref_camera_antibanding_entry_3</item>
     </string-array>

     <string-array name="pref_camera_antibanding_entryvalues" translatable="false">
         <item>off</item>
         <item>50hz</item>
         <item>60hz</item>
         <item>auto</item>
     </string-array>

     <!-- Camera Preferences Histogram dialog box entries -->
     <string-array name="pref_camera_histogram_entries" translatable="false">
          <item>@string/pref_camera_histogram_entry_disable</item>
          <item>@string/pref_camera_histogram_entry_enable</item>
     </string-array>

     <!-- Video Preferences High Frame Rate dialog box entries -->
     <string-array name="pref_camera_hfr_entries" translatable="false">
          <item>@string/pref_camera_hfr_entry_off</item>
          <item>@string/pref_camera_hfr_entry_2x</item>
          <item>@string/pref_camera_hfr_entry_3x</item>
          <item>@string/pref_camera_hfr_entry_4x</item>
     </string-array>

     <!-- Do not localize entryvalues -->
     <string-array name="pref_camera_hfr_entryvalues" translatable="false">
          <item>@string/pref_camera_hfr_value_off</item>
          <item>@string/pref_camera_hfr_value_2x</item>
          <item>@string/pref_camera_hfr_value_3x</item>
          <item>@string/pref_camera_hfr_value_4x</item>
     </string-array>

     <!-- Do not localize entryvalues -->
     <string-array name="pref_camera_histogram_entryvalues" translatable="false">
          <item>@string/pref_camera_histogram_value_disable</item>
          <item>@string/pref_camera_histogram_value_enable</item>
     </string-array>
=======
    <string-array name="pref_camera_antibanding_entries" translatable="false">
        <item>@string/pref_camera_antibanding_entry_0</item>
        <item>@string/pref_camera_antibanding_entry_1</item>
        <item>@string/pref_camera_antibanding_entry_2</item>
        <item>@string/pref_camera_antibanding_entry_3</item>
    </string-array>

    <string-array name="pref_camera_antibanding_entryvalues" translatable="false">
        <item>off</item>
        <item>50hz</item>
        <item>60hz</item>
        <item>auto</item>
    </string-array>

    <!-- Video Preferences High Frame Rate dialog box entries -->
    <string-array name="pref_camera_hfr_entries" translatable="false">
        <item>@string/pref_camera_hfr_entry_off</item>
        <item>@string/pref_camera_hfr_entry_2x</item>
        <item>@string/pref_camera_hfr_entry_3x</item>
        <item>@string/pref_camera_hfr_entry_4x</item>
    </string-array>

    <string-array name="pref_camera_hfr_entryvalues" translatable="false">
        <item>off</item>
        <item>60</item>
        <item>90</item>
        <item>120</item>
    </string-array>

    <!-- Camera Preferences Histogram dialog box entries -->
    <string-array name="pref_camera_histogram_entries" translatable="false">
        <item>@string/setting_off</item>
        <item>@string/setting_on</item>
    </string-array>

    <string-array name="pref_camera_histogram_entryvalues" translatable="false">
        <item>disable</item>
        <item>enable</item>
    </string-array>
>>>>>>> f19adb54

    <!-- Camera Preferences Face Detection dialog box entries -->
    <string-array name="pref_camera_facedetection_entries" translatable="false">
        <item>@string/setting_off</item>
        <item>@string/setting_on</item>
    </string-array>

    <string-array name="pref_camera_facedetection_entryvalues" translatable="false">
        <item>off</item>
        <item>on</item>
    </string-array>

    <!-- Camera Preferences Wavelet Denoise dialog box entries -->
    <string-array name="pref_camera_denoise_entries" translatable="false">
        <item>@string/setting_off</item>
        <item>@string/setting_on</item>
    </string-array>

    <string-array name="pref_camera_denoise_entryvalues" translatable="false">
        <item>denoise-off</item>
        <item>denoise-on</item>
    </string-array>

    <!-- Camera Preferences Auto Scene Detection dialog box entries -->
    <string-array name="pref_camera_scenedetect_entries" translatable="false">
        <item>@string/setting_off</item>
        <item>@string/setting_on</item>
    </string-array>

    <string-array name="pref_camera_scenedetect_entryvalues" translatable="false">
        <item>off</item>
        <item>on</item>
    </string-array>

    <!-- Camera Preferences Auto Exposure dialog box entries -->
    <string-array name="pref_camera_autoexposure_entries" translatable="false">
        <item>@string/pref_camera_autoexposure_entry_frameaverage</item>
        <item>@string/pref_camera_autoexposure_entry_centerweighted</item>
        <item>@string/pref_camera_autoexposure_entry_spotmetering</item>
    </string-array>

    <string-array name="pref_camera_autoexposure_entryvalues" translatable="false">
        <item>frame-average</item>
        <item>center-weighted</item>
        <item>spot-metering</item>
    </string-array>

    <!-- Camera Preferences Video Encoder dialog box entries -->
    <string-array name="pref_camera_videoencoder_entries" translatable="false">
        <item>@string/pref_camera_videoencoder_entry_0</item>
        <item>@string/pref_camera_videoencoder_entry_1</item>
        <item>@string/pref_camera_videoencoder_entry_2</item>
    </string-array>

    <string-array name="pref_camera_videoencoder_entryvalues" translatable="false">
        <item>m4v</item>
        <item>h263</item>
        <item>h264</item>
    </string-array>

    <!-- Camera Preferences Audio Encoder dialog box entries -->
    <string-array name="pref_camera_audioencoder_entries" translatable="false">
        <item>@string/pref_camera_audioencoder_entry_0</item>
        <item>@string/pref_camera_audioencoder_entry_1</item>
    </string-array>

    <string-array name="pref_camera_audioencoder_entryvalues" translatable="false">
        <item>amrnb</item>
        <item>aac</item>
    </string-array>

    <!-- Camera Preferences Skin Tone Enhancement dialog box entries -->
    <string-array name="pref_camera_skinToneEnhancement_entries" translatable="false">
        <item>@string/setting_off</item>
        <item>@string/setting_on</item>
    </string-array>

    <!-- Do not localize entryvalues -->
    <string-array name="pref_camera_skinToneEnhancement_entryvalues" translatable="false">
        <item>disable</item>
        <item>enable</item>
    </string-array>

    <!-- Camera Preferences Redeye Reduction dialog box entries -->
    <string-array name="pref_camera_redeyereduction_entries" translatable="false">
        <item>@string/setting_off</item>
        <item>@string/setting_on</item>
    </string-array>

    <string-array name="pref_camera_redeyereduction_entryvalues" translatable="false">
        <item>disable</item>
        <item>enable</item>
    </string-array>

    <!-- Camera Preferences Selectable Zone AF dialog box entries -->
    <string-array name="pref_camera_selectablezoneaf_entries" translatable="false">
        <item>@string/pref_camera_selectablezoneaf_entry_auto</item>
        <item>@string/pref_camera_selectablezoneaf_entry_spotmetering</item>
        <item>@string/pref_camera_selectablezoneaf_entry_centerweighted</item>
        <item>@string/pref_camera_selectablezoneaf_entry_frameaverage</item>
    </string-array>

    <string-array name="pref_camera_selectablezoneaf_entryvalues" translatable="false">
        <item>auto</item>
        <item>spot-metering</item>
        <item>center-weighted</item>
        <item>frame-average</item>
    </string-array>

    <!-- Video HDR dialog box entries -->
    <string-array name="pref_camera_video_hdr_entries" translatable="false">
        <item>@string/setting_off</item>
        <item>@string/setting_on</item>
    </string-array>

    <string-array name="pref_camera_video_hdr_entryvalues" translatable="false">
        <item>off</item>
        <item>on</item>
    </string-array>
</resources><|MERGE_RESOLUTION|>--- conflicted
+++ resolved
@@ -411,49 +411,6 @@
     </string-array>
 
     <!-- Camera Preferences Anti Banding dialog box entries -->
-<<<<<<< HEAD
-     <string-array name="pref_camera_antibanding_entries" translatable="false">
-         <item>@string/pref_camera_antibanding_entry_0</item>
-         <item>@string/pref_camera_antibanding_entry_1</item>
-         <item>@string/pref_camera_antibanding_entry_2</item>
-         <item>@string/pref_camera_antibanding_entry_3</item>
-     </string-array>
-
-     <string-array name="pref_camera_antibanding_entryvalues" translatable="false">
-         <item>off</item>
-         <item>50hz</item>
-         <item>60hz</item>
-         <item>auto</item>
-     </string-array>
-
-     <!-- Camera Preferences Histogram dialog box entries -->
-     <string-array name="pref_camera_histogram_entries" translatable="false">
-          <item>@string/pref_camera_histogram_entry_disable</item>
-          <item>@string/pref_camera_histogram_entry_enable</item>
-     </string-array>
-
-     <!-- Video Preferences High Frame Rate dialog box entries -->
-     <string-array name="pref_camera_hfr_entries" translatable="false">
-          <item>@string/pref_camera_hfr_entry_off</item>
-          <item>@string/pref_camera_hfr_entry_2x</item>
-          <item>@string/pref_camera_hfr_entry_3x</item>
-          <item>@string/pref_camera_hfr_entry_4x</item>
-     </string-array>
-
-     <!-- Do not localize entryvalues -->
-     <string-array name="pref_camera_hfr_entryvalues" translatable="false">
-          <item>@string/pref_camera_hfr_value_off</item>
-          <item>@string/pref_camera_hfr_value_2x</item>
-          <item>@string/pref_camera_hfr_value_3x</item>
-          <item>@string/pref_camera_hfr_value_4x</item>
-     </string-array>
-
-     <!-- Do not localize entryvalues -->
-     <string-array name="pref_camera_histogram_entryvalues" translatable="false">
-          <item>@string/pref_camera_histogram_value_disable</item>
-          <item>@string/pref_camera_histogram_value_enable</item>
-     </string-array>
-=======
     <string-array name="pref_camera_antibanding_entries" translatable="false">
         <item>@string/pref_camera_antibanding_entry_0</item>
         <item>@string/pref_camera_antibanding_entry_1</item>
@@ -493,7 +450,6 @@
         <item>disable</item>
         <item>enable</item>
     </string-array>
->>>>>>> f19adb54
 
     <!-- Camera Preferences Face Detection dialog box entries -->
     <string-array name="pref_camera_facedetection_entries" translatable="false">
